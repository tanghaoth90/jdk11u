/*
 * Copyright (c) 2012, 2016, Oracle and/or its affiliates. All rights reserved.
 * DO NOT ALTER OR REMOVE COPYRIGHT NOTICES OR THIS FILE HEADER.
 *
 * This code is free software; you can redistribute it and/or modify it
 * under the terms of the GNU General Public License version 2 only, as
 * published by the Free Software Foundation.
 *
 * This code is distributed in the hope that it will be useful, but WITHOUT
 * ANY WARRANTY; without even the implied warranty of MERCHANTABILITY or
 * FITNESS FOR A PARTICULAR PURPOSE.  See the GNU General Public License
 * version 2 for more details (a copy is included in the LICENSE file that
 * accompanied this code).
 *
 * You should have received a copy of the GNU General Public License version
 * 2 along with this work; if not, write to the Free Software Foundation,
 * Inc., 51 Franklin St, Fifth Floor, Boston, MA 02110-1301 USA.
 *
 * Please contact Oracle, 500 Oracle Parkway, Redwood Shores, CA 94065 USA
 * or visit www.oracle.com if you need additional information or have any
 * questions.
 */

/**
 * @test
 * @requires vm.jvmci
 * @library ../../../../../
 * @modules jdk.vm.ci/jdk.vm.ci.meta
 *          jdk.vm.ci/jdk.vm.ci.runtime
 *          java.base/jdk.internal.misc
 * @run junit/othervm -XX:+UnlockExperimentalVMOptions -XX:+EnableJVMCI jdk.vm.ci.runtime.test.TestResolvedJavaMethod
 */

package jdk.vm.ci.runtime.test;

import static org.junit.Assert.assertArrayEquals;
import static org.junit.Assert.assertEquals;
import static org.junit.Assert.assertFalse;
import static org.junit.Assert.assertNotNull;
import static org.junit.Assert.assertTrue;

import java.lang.annotation.Annotation;
import java.lang.annotation.ElementType;
import java.lang.annotation.Retention;
import java.lang.annotation.RetentionPolicy;
import java.lang.annotation.Target;
import java.lang.reflect.Constructor;
import java.lang.reflect.Member;
import java.lang.reflect.Method;
import java.lang.reflect.Modifier;
import java.lang.reflect.Type;
import java.util.Arrays;
import java.util.HashMap;
import java.util.HashSet;
import java.util.Map;
import java.util.Set;

import org.junit.Assert;
import org.junit.Test;

import jdk.vm.ci.meta.ConstantPool;
import jdk.vm.ci.meta.ExceptionHandler;
import jdk.vm.ci.meta.ResolvedJavaMethod;
import jdk.vm.ci.meta.ResolvedJavaMethod.Parameter;
import jdk.vm.ci.meta.ResolvedJavaType;

/**
 * Tests for {@link ResolvedJavaMethod}.
 */
public class TestResolvedJavaMethod extends MethodUniverse {

    public TestResolvedJavaMethod() {
    }

    /**
     * @see ResolvedJavaMethod#getCode()
     */
    @Test
    public void getCodeTest() {
        for (Map.Entry<Method, ResolvedJavaMethod> e : methods.entrySet()) {
            ResolvedJavaMethod m = e.getValue();
            byte[] code = m.getCode();
            if (code == null) {
                assertTrue(m.getCodeSize() == 0);
            } else {
                if (m.isAbstract()) {
                    assertTrue(code.length == 0);
                } else if (!m.isNative()) {
                    assertTrue(code.length > 0);
                }
            }
        }
    }

    /**
     * @see ResolvedJavaMethod#getCodeSize()
     */
    @Test
    public void getCodeSizeTest() {
        for (Map.Entry<Method, ResolvedJavaMethod> e : methods.entrySet()) {
            ResolvedJavaMethod m = e.getValue();
            int codeSize = m.getCodeSize();
            if (m.isAbstract()) {
                assertTrue(codeSize == 0);
            } else if (!m.isNative()) {
                assertTrue(codeSize > 0);
            }
        }
    }

    @Test
    public void getModifiersTest() {
        for (Map.Entry<Method, ResolvedJavaMethod> e : methods.entrySet()) {
            ResolvedJavaMethod m = e.getValue();
            int expected = e.getKey().getModifiers();
            int actual = m.getModifiers();
            assertEquals(String.format("%s: 0x%x != 0x%x", m, expected, actual), expected, actual);
        }
        for (Map.Entry<Constructor<?>, ResolvedJavaMethod> e : constructors.entrySet()) {
            ResolvedJavaMethod m = e.getValue();
            int expected = e.getKey().getModifiers();
            int actual = m.getModifiers();
            assertEquals(String.format("%s: 0x%x != 0x%x", m, expected, actual), expected, actual);
        }
    }

    /**
     * @see ResolvedJavaMethod#isClassInitializer()
     */
    @Test
    public void isClassInitializerTest() {
        for (Map.Entry<Method, ResolvedJavaMethod> e : methods.entrySet()) {
            // Class initializers are hidden from reflection
            ResolvedJavaMethod m = e.getValue();
            assertFalse(m.isClassInitializer());
        }
        for (Map.Entry<Constructor<?>, ResolvedJavaMethod> e : constructors.entrySet()) {
            ResolvedJavaMethod m = e.getValue();
            assertFalse(m.isClassInitializer());
        }
    }

    @Test
    public void isConstructorTest() {
        for (Map.Entry<Method, ResolvedJavaMethod> e : methods.entrySet()) {
            ResolvedJavaMethod m = e.getValue();
            assertFalse(m.isConstructor());
        }
        for (Map.Entry<Constructor<?>, ResolvedJavaMethod> e : constructors.entrySet()) {
            ResolvedJavaMethod m = e.getValue();
            assertTrue(m.isConstructor());
        }
    }

    @Test
    public void isSyntheticTest() {
        for (Map.Entry<Method, ResolvedJavaMethod> e : methods.entrySet()) {
            ResolvedJavaMethod m = e.getValue();
            assertEquals(e.getKey().isSynthetic(), m.isSynthetic());
        }
        for (Map.Entry<Constructor<?>, ResolvedJavaMethod> e : constructors.entrySet()) {
            ResolvedJavaMethod m = e.getValue();
            assertEquals(e.getKey().isSynthetic(), m.isSynthetic());
        }
    }

    @Test
    public void isBridgeTest() {
        for (Map.Entry<Method, ResolvedJavaMethod> e : methods.entrySet()) {
            ResolvedJavaMethod m = e.getValue();
            assertEquals(e.getKey().isBridge(), m.isBridge());
        }
        for (Map.Entry<Constructor<?>, ResolvedJavaMethod> e : constructors.entrySet()) {
            ResolvedJavaMethod m = e.getValue();
            assertEquals(false, m.isBridge());
        }
    }

    @Test
    public void isVarArgsTest() {
        for (Map.Entry<Method, ResolvedJavaMethod> e : methods.entrySet()) {
            ResolvedJavaMethod m = e.getValue();
            assertEquals(e.getKey().isVarArgs(), m.isVarArgs());
        }
        for (Map.Entry<Constructor<?>, ResolvedJavaMethod> e : constructors.entrySet()) {
            ResolvedJavaMethod m = e.getValue();
            assertEquals(e.getKey().isVarArgs(), m.isVarArgs());
        }
    }

    @Test
    public void isSynchronizedTest() {
        for (Map.Entry<Method, ResolvedJavaMethod> e : methods.entrySet()) {
            ResolvedJavaMethod m = e.getValue();
            assertEquals(Modifier.isSynchronized(e.getKey().getModifiers()), m.isSynchronized());
        }
        for (Map.Entry<Constructor<?>, ResolvedJavaMethod> e : constructors.entrySet()) {
            ResolvedJavaMethod m = e.getValue();
            assertEquals(Modifier.isSynchronized(e.getKey().getModifiers()), m.isSynchronized());
        }
    }

    @Test
    public void canBeStaticallyBoundTest() {
        for (Map.Entry<Method, ResolvedJavaMethod> e : methods.entrySet()) {
            ResolvedJavaMethod m = e.getValue();
            assertEquals(m.canBeStaticallyBound(), canBeStaticallyBound(e.getKey()));
        }
        for (Map.Entry<Constructor<?>, ResolvedJavaMethod> e : constructors.entrySet()) {
            ResolvedJavaMethod m = e.getValue();
            assertEquals(m.canBeStaticallyBound(), canBeStaticallyBound(e.getKey()));
        }
    }

    private static boolean canBeStaticallyBound(Member method) {
        int modifiers = method.getModifiers();
        return (Modifier.isFinal(modifiers) || Modifier.isPrivate(modifiers) || Modifier.isStatic(modifiers) || Modifier.isFinal(method.getDeclaringClass().getModifiers())) &&
                        !Modifier.isAbstract(modifiers);
    }

    private static String methodWithExceptionHandlers(String p1, Object o2) {
        try {
            return p1.substring(100) + o2.toString();
        } catch (IndexOutOfBoundsException e) {
            e.printStackTrace();
        } catch (NullPointerException e) {
            e.printStackTrace();
        } catch (RuntimeException e) {
            e.printStackTrace();
        }
        return null;
    }

    @Test
    public void getExceptionHandlersTest() throws NoSuchMethodException {
        ResolvedJavaMethod method = metaAccess.lookupJavaMethod(getClass().getDeclaredMethod("methodWithExceptionHandlers", String.class, Object.class));
        ExceptionHandler[] handlers = method.getExceptionHandlers();
        assertNotNull(handlers);
        assertEquals(handlers.length, 3);
        handlers[0].getCatchType().equals(metaAccess.lookupJavaType(IndexOutOfBoundsException.class));
        handlers[1].getCatchType().equals(metaAccess.lookupJavaType(NullPointerException.class));
        handlers[2].getCatchType().equals(metaAccess.lookupJavaType(RuntimeException.class));
    }

    private static String nullPointerExceptionOnFirstLine(Object o, String ignored) {
        return o.toString() + ignored;
    }

    @Test
    public void asStackTraceElementTest() throws NoSuchMethodException {
        try {
            nullPointerExceptionOnFirstLine(null, "ignored");
            Assert.fail("should not reach here");
        } catch (NullPointerException e) {
            StackTraceElement expected = e.getStackTrace()[0];
            ResolvedJavaMethod method = metaAccess.lookupJavaMethod(getClass().getDeclaredMethod("nullPointerExceptionOnFirstLine", Object.class, String.class));
            StackTraceElement actual = method.asStackTraceElement(0);
            assertEquals(expected, actual);
        }
    }

    @Test
    public void getConstantPoolTest() {
        for (Map.Entry<Method, ResolvedJavaMethod> e : methods.entrySet()) {
            ResolvedJavaMethod m = e.getValue();
            ConstantPool cp = m.getConstantPool();
            assertTrue(cp.length() > 0);
        }
    }

    @Test
    public void getParametersTest() {
        for (Map.Entry<Method, ResolvedJavaMethod> e : methods.entrySet()) {
            java.lang.reflect.Parameter[] expected = e.getKey().getParameters();
            Parameter[] actual = e.getValue().getParameters();
            assertEquals(actual.length, expected.length);
            for (int i = 0; i < actual.length; i++) {
                java.lang.reflect.Parameter exp = expected[i];
                Parameter act = actual[i];
                assertEquals(exp.getName(), act.getName());
<<<<<<< HEAD
                assertEquals(exp.getModifiers(), act.getModifiers());
=======
                assertEquals(exp.isNamePresent(), act.isNamePresent());
>>>>>>> bdf15eb4
                assertEquals(exp.getModifiers(), act.getModifiers());
                assertArrayEquals(exp.getAnnotations(), act.getAnnotations());
                assertEquals(exp.getType().getName(), act.getType().toClassName());
                assertEquals(exp.getParameterizedType(), act.getParameterizedType());
                assertEquals(metaAccess.lookupJavaMethod(exp.getDeclaringExecutable()), act.getDeclaringMethod());
            }
        }
    }

    @Retention(RetentionPolicy.RUNTIME)
    @Target(ElementType.METHOD)
    @interface TestAnnotation {
        long value();
    }

    @Test
    @TestAnnotation(value = 1000L)
    public void getAnnotationTest() throws NoSuchMethodException {
        ResolvedJavaMethod method = metaAccess.lookupJavaMethod(getClass().getDeclaredMethod("getAnnotationTest"));
        TestAnnotation annotation = method.getAnnotation(TestAnnotation.class);
        assertNotNull(annotation);
        assertEquals(1000L, annotation.value());
    }

    @Test
    @TestAnnotation(value = 1000L)
    public void getAnnotationsTest() throws NoSuchMethodException {
        ResolvedJavaMethod method = metaAccess.lookupJavaMethod(getClass().getDeclaredMethod("getAnnotationsTest"));
        Annotation[] annotations = method.getAnnotations();
        assertNotNull(annotations);
        assertEquals(2, annotations.length);
        TestAnnotation annotation = null;
        for (Annotation a : annotations) {
            if (a instanceof TestAnnotation) {
                annotation = (TestAnnotation) a;
                break;
            }
        }
        assertNotNull(annotation);
        assertEquals(1000L, annotation.value());
    }

    @Retention(RetentionPolicy.RUNTIME)
    @Target(ElementType.PARAMETER)
    @interface NonNull {
    }

    @Retention(RetentionPolicy.RUNTIME)
    @Target(ElementType.PARAMETER)
    @interface Special {
    }

    private static native void methodWithAnnotatedParameters(@NonNull HashMap<String, String> p1, @Special @NonNull Class<? extends Annotation> p2);

    @Test
    public void getParameterAnnotationsTest() throws NoSuchMethodException {
        ResolvedJavaMethod method = metaAccess.lookupJavaMethod(getClass().getDeclaredMethod("methodWithAnnotatedParameters", HashMap.class, Class.class));
        Annotation[][] annotations = method.getParameterAnnotations();
        assertEquals(2, annotations.length);
        assertEquals(1, annotations[0].length);
        assertEquals(NonNull.class, annotations[0][0].annotationType());
        assertEquals(2, annotations[1].length);
        assertEquals(Special.class, annotations[1][0].annotationType());
        assertEquals(NonNull.class, annotations[1][1].annotationType());
    }

    @Test
    public void getGenericParameterTypesTest() throws NoSuchMethodException {
        ResolvedJavaMethod method = metaAccess.lookupJavaMethod(getClass().getDeclaredMethod("methodWithAnnotatedParameters", HashMap.class, Class.class));
        Type[] genericParameterTypes = method.getGenericParameterTypes();
        assertEquals(2, genericParameterTypes.length);
        assertEquals("java.util.HashMap<java.lang.String, java.lang.String>", genericParameterTypes[0].toString());
        assertEquals("java.lang.Class<? extends java.lang.annotation.Annotation>", genericParameterTypes[1].toString());
    }

    @Test
    public void getMaxLocalsTest() throws NoSuchMethodException {
        ResolvedJavaMethod method1 = metaAccess.lookupJavaMethod(getClass().getDeclaredMethod("methodWithAnnotatedParameters", HashMap.class, Class.class));
        ResolvedJavaMethod method2 = metaAccess.lookupJavaMethod(getClass().getDeclaredMethod("nullPointerExceptionOnFirstLine", Object.class, String.class));
        assertEquals(0, method1.getMaxLocals());
        assertEquals(2, method2.getMaxLocals());

    }

    @Test
    public void getMaxStackSizeTest() throws NoSuchMethodException {
        ResolvedJavaMethod method1 = metaAccess.lookupJavaMethod(getClass().getDeclaredMethod("methodWithAnnotatedParameters", HashMap.class, Class.class));
        ResolvedJavaMethod method2 = metaAccess.lookupJavaMethod(getClass().getDeclaredMethod("nullPointerExceptionOnFirstLine", Object.class, String.class));
        assertEquals(0, method1.getMaxStackSize());
        // some versions of javac produce bytecode with a stacksize of 2 for this method
        // JSR 292 also sometimes need one more stack slot
        int method2StackSize = method2.getMaxStackSize();
        assertTrue(2 <= method2StackSize && method2StackSize <= 4);
    }

    @Test
    public void isDefaultTest() {
        for (Map.Entry<Method, ResolvedJavaMethod> e : methods.entrySet()) {
            ResolvedJavaMethod m = e.getValue();
            assertEquals(e.getKey().isDefault(), m.isDefault());
        }
        for (Map.Entry<Constructor<?>, ResolvedJavaMethod> e : constructors.entrySet()) {
            ResolvedJavaMethod m = e.getValue();
            assertFalse(m.isDefault());
        }
    }

    @Test
    public void hasReceiverTest() {
        for (Map.Entry<Method, ResolvedJavaMethod> e : methods.entrySet()) {
            ResolvedJavaMethod m = e.getValue();
            assertTrue(m.hasReceiver() != Modifier.isStatic(e.getKey().getModifiers()));
        }
        for (Map.Entry<Constructor<?>, ResolvedJavaMethod> e : constructors.entrySet()) {
            ResolvedJavaMethod m = e.getValue();
            assertTrue(m.hasReceiver());
        }
    }

    @Test
    public void hasBytecodesTest() {
        for (Map.Entry<Method, ResolvedJavaMethod> e : methods.entrySet()) {
            ResolvedJavaMethod m = e.getValue();
            assertTrue(m.hasBytecodes() == (m.isConcrete() && !m.isNative()));
        }
        for (Map.Entry<Constructor<?>, ResolvedJavaMethod> e : constructors.entrySet()) {
            ResolvedJavaMethod m = e.getValue();
            assertTrue(m.hasBytecodes());
        }
    }

    @Test
    public void isJavaLangObjectInitTest() throws NoSuchMethodException {
        ResolvedJavaMethod method = metaAccess.lookupJavaMethod(Object.class.getConstructor());
        assertTrue(method.isJavaLangObjectInit());
        for (Map.Entry<Method, ResolvedJavaMethod> e : methods.entrySet()) {
            ResolvedJavaMethod m = e.getValue();
            assertFalse(m.isJavaLangObjectInit());
        }
        for (Map.Entry<Constructor<?>, ResolvedJavaMethod> e : constructors.entrySet()) {
            ResolvedJavaMethod m = e.getValue();
            Constructor<?> key = e.getKey();
            if (key.getDeclaringClass() == Object.class && key.getParameters().length == 0) {
                assertTrue(m.isJavaLangObjectInit());
            } else {
                assertFalse(m.isJavaLangObjectInit());
            }
        }
    }

    /**
     * All public non-final methods should be available in the vtable.
     */
    @Test
    public void testVirtualMethodTableAccess() {
        for (Class<?> c : classes) {
            if (c.isPrimitive() || c.isInterface()) {
                continue;
            }
            ResolvedJavaType receiverType = metaAccess.lookupJavaType(c);
            for (Method m : c.getMethods()) {
                ResolvedJavaMethod method = metaAccess.lookupJavaMethod(m);
                if (!method.isStatic() && !method.isFinal() && !method.getDeclaringClass().isLeaf() && !method.getDeclaringClass().isInterface()) {
                    assertTrue(method + " not available in " + receiverType, method.isInVirtualMethodTable(receiverType));
                }
            }
        }
    }

    private Method findTestMethod(Method apiMethod) {
        String testName = apiMethod.getName() + "Test";
        for (Method m : getClass().getDeclaredMethods()) {
            if (m.getName().equals(testName) && m.getAnnotation(Test.class) != null) {
                return m;
            }
        }
        return null;
    }

    // @formatter:off
    private static final String[] untestedApiMethods = {
        "newInstance",
        "getDeclaringClass",
        "getEncoding",
        "getProfilingInfo",
        "reprofile",
        "getCompilerStorage",
        "canBeInlined",
        "shouldBeInlined",
        "getLineNumberTable",
        "getLocalVariableTable",
        "isInVirtualMethodTable",
        "toParameterTypes",
        "getParameterAnnotation",
        "getSpeculationLog",
        "isFinal",
        "$jacocoInit"
    };
    // @formatter:on

    /**
     * Ensures that any new methods added to {@link ResolvedJavaMethod} either have a test written
     * for them or are added to {@link #untestedApiMethods}.
     */
    @Test
    public void testCoverage() {
        Set<String> known = new HashSet<>(Arrays.asList(untestedApiMethods));
        for (Method m : ResolvedJavaMethod.class.getDeclaredMethods()) {
            if (Modifier.isStatic(m.getModifiers())) {
                continue;
            }
            if (findTestMethod(m) == null) {
                assertTrue("test missing for " + m, known.contains(m.getName()));
            } else {
                assertFalse("test should be removed from untestedApiMethods" + m, known.contains(m.getName()));
            }
        }
    }
}<|MERGE_RESOLUTION|>--- conflicted
+++ resolved
@@ -278,11 +278,7 @@
                 java.lang.reflect.Parameter exp = expected[i];
                 Parameter act = actual[i];
                 assertEquals(exp.getName(), act.getName());
-<<<<<<< HEAD
-                assertEquals(exp.getModifiers(), act.getModifiers());
-=======
                 assertEquals(exp.isNamePresent(), act.isNamePresent());
->>>>>>> bdf15eb4
                 assertEquals(exp.getModifiers(), act.getModifiers());
                 assertArrayEquals(exp.getAnnotations(), act.getAnnotations());
                 assertEquals(exp.getType().getName(), act.getType().toClassName());
