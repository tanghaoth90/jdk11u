/*
<<<<<<< HEAD
 * Copyright (c) 2011, 2017, Oracle and/or its affiliates. All rights reserved.
 * @LastModified: Nov 2017
=======
 * Copyright (c) 2017, Oracle and/or its affiliates. All rights reserved.
>>>>>>> 46c4af28
 */
/*
 * Licensed to the Apache Software Foundation (ASF) under one or more
 * contributor license agreements.  See the NOTICE file distributed with
 * this work for additional information regarding copyright ownership.
 * The ASF licenses this file to You under the Apache License, Version 2.0
 * (the "License"); you may not use this file except in compliance with
 * the License.  You may obtain a copy of the License at
 *
 *      http://www.apache.org/licenses/LICENSE-2.0
 *
 * Unless required by applicable law or agreed to in writing, software
 * distributed under the License is distributed on an "AS IS" BASIS,
 * WITHOUT WARRANTIES OR CONDITIONS OF ANY KIND, either express or implied.
 * See the License for the specific language governing permissions and
 * limitations under the License.
 */

package com.sun.org.apache.xml.internal.dtm.ref;

import javax.xml.parsers.DocumentBuilder;
import javax.xml.parsers.DocumentBuilderFactory;
import javax.xml.transform.Source;
import javax.xml.transform.dom.DOMSource;
import javax.xml.transform.sax.SAXSource;
import javax.xml.transform.stream.StreamSource;

import com.sun.org.apache.xml.internal.dtm.DTM;
import com.sun.org.apache.xml.internal.dtm.DTMException;
import com.sun.org.apache.xml.internal.dtm.DTMFilter;
import com.sun.org.apache.xml.internal.dtm.DTMIterator;
import com.sun.org.apache.xml.internal.dtm.DTMManager;
import com.sun.org.apache.xml.internal.dtm.DTMWSFilter;
import com.sun.org.apache.xml.internal.dtm.ref.dom2dtm.DOM2DTM;
import com.sun.org.apache.xml.internal.dtm.ref.sax2dtm.SAX2DTM;
import com.sun.org.apache.xml.internal.dtm.ref.sax2dtm.SAX2RTFDTM;
import com.sun.org.apache.xml.internal.res.XMLErrorResources;
import com.sun.org.apache.xml.internal.res.XMLMessages;
import com.sun.org.apache.xml.internal.utils.PrefixResolver;
import com.sun.org.apache.xml.internal.utils.SystemIDResolver;
import com.sun.org.apache.xml.internal.utils.XMLReaderManager;
import com.sun.org.apache.xml.internal.utils.XMLStringFactory;
import jdk.xml.internal.JdkXmlUtils;

import org.w3c.dom.Document;
import org.w3c.dom.Node;

import org.xml.sax.InputSource;
import org.xml.sax.SAXException;
import org.xml.sax.SAXNotRecognizedException;
import org.xml.sax.SAXNotSupportedException;
import org.xml.sax.XMLReader;
import org.xml.sax.helpers.DefaultHandler;

/**
 * The default implementation for the DTMManager.
 *
 * %REVIEW% There is currently a reentrancy issue, since the finalizer
 * for XRTreeFrag (which runs in the GC thread) wants to call
 * DTMManager.release(), and may do so at the same time that the main
 * transformation thread is accessing the manager. Our current solution is
 * to make most of the manager's methods <code>synchronized</code>.
 * Early tests suggest that doing so is not causing a significant
 * performance hit in Xalan. However, it should be noted that there
 * is a possible alternative solution: rewrite release() so it merely
 * posts a request for release onto a threadsafe queue, and explicitly
 * process that queue on an infrequent basis during main-thread
 * activity (eg, when getDTM() is invoked). The downside of that solution
 * would be a greater delay before the DTM's storage is actually released
 * for reuse.
 *
 * @LastModified: Nov 2017
 */
public class DTMManagerDefault extends DTMManager
{
  //static final boolean JKESS_XNI_EXPERIMENT=true;

  /** Set this to true if you want a dump of the DTM after creation. */
  private static final boolean DUMPTREE = false;

  /** Set this to true if you want a basic diagnostics. */
  private static final boolean DEBUG = false;

  /**
   * Map from DTM identifier numbers to DTM objects that this manager manages.
   * One DTM may have several prefix numbers, if extended node indexing
   * is in use; in that case, m_dtm_offsets[] will used to control which
   * prefix maps to which section of the DTM.
   *
   * This array grows as necessary; see addDTM().
   *
   * This array grows as necessary; see addDTM(). Growth is uncommon... but
   * access needs to be blindingly fast since it's used in node addressing.
   */
  protected DTM m_dtms[] = new DTM[256];

  /** Map from DTM identifier numbers to offsets. For small DTMs with a
   * single identifier, this will always be 0. In overflow addressing, where
   * additional identifiers are allocated to access nodes beyond the range of
   * a single Node Handle, this table is used to map the handle's node field
   * into the actual node identifier.
   *
   * This array grows as necessary; see addDTM().
   *
   * This array grows as necessary; see addDTM(). Growth is uncommon... but
   * access needs to be blindingly fast since it's used in node addressing.
   * (And at the moment, that includes accessing it from DTMDefaultBase,
   * which is why this is not Protected or Private.)
   */
  int m_dtm_offsets[] = new int[256];

  /**
   * The cache for XMLReader objects to be used if the user did not
   * supply an XMLReader for a SAXSource or supplied a StreamSource.
   */
  protected XMLReaderManager m_readerManager = null;

  /**
   * The default implementation of ContentHandler, DTDHandler and ErrorHandler.
   */
  protected DefaultHandler m_defaultHandler = new DefaultHandler();

  /**
   * Add a DTM to the DTM table. This convenience call adds it as the
   * "base DTM ID", with offset 0. The other version of addDTM should
   * be used if you want to add "extended" DTM IDs with nonzero offsets.
   *
   * @param dtm Should be a valid reference to a DTM.
   * @param id Integer DTM ID to be bound to this DTM
   */
  synchronized public void addDTM(DTM dtm, int id) {    addDTM(dtm,id,0); }


  /**
   * Add a DTM to the DTM table.
   *
   * @param dtm Should be a valid reference to a DTM.
   * @param id Integer DTM ID to be bound to this DTM.
   * @param offset Integer addressing offset. The internal DTM Node ID is
   * obtained by adding this offset to the node-number field of the
   * public DTM Handle. For the first DTM ID accessing each DTM, this is 0;
   * for overflow addressing it will be a multiple of 1<<IDENT_DTM_NODE_BITS.
   */
  synchronized public void addDTM(DTM dtm, int id, int offset)
  {
                if(id>=IDENT_MAX_DTMS)
                {
                        // TODO: %REVIEW% Not really the right error message.
            throw new DTMException(XMLMessages.createXMLMessage(XMLErrorResources.ER_NO_DTMIDS_AVAIL, null)); //"No more DTM IDs are available!");
                }

                // We used to just allocate the array size to IDENT_MAX_DTMS.
                // But we expect to increase that to 16 bits, and I'm not willing
                // to allocate that much space unless needed. We could use one of our
                // handy-dandy Fast*Vectors, but this will do for now.
                // %REVIEW%
                int oldlen=m_dtms.length;
                if(oldlen<=id)
                {
                        // Various growth strategies are possible. I think we don't want
                        // to over-allocate excessively, and I'm willing to reallocate
                        // more often to get that. See also Fast*Vector classes.
                        //
                        // %REVIEW% Should throw a more diagnostic error if we go over the max...
                        int newlen=Math.min((id+256),IDENT_MAX_DTMS);

                        DTM new_m_dtms[] = new DTM[newlen];
                        System.arraycopy(m_dtms,0,new_m_dtms,0,oldlen);
                        m_dtms=new_m_dtms;
                        int new_m_dtm_offsets[] = new int[newlen];
                        System.arraycopy(m_dtm_offsets,0,new_m_dtm_offsets,0,oldlen);
                        m_dtm_offsets=new_m_dtm_offsets;
                }

    m_dtms[id] = dtm;
                m_dtm_offsets[id]=offset;
    dtm.documentRegistration();
                // The DTM should have been told who its manager was when we created it.
                // Do we need to allow for adopting DTMs _not_ created by this manager?
  }

  /**
   * Get the first free DTM ID available. %OPT% Linear search is inefficient!
   */
  synchronized public int getFirstFreeDTMID()
  {
    int n = m_dtms.length;
    for (int i = 1; i < n; i++)
    {
      if(null == m_dtms[i])
      {
        return i;
      }
    }
                return n; // count on addDTM() to throw exception if out of range
  }

  /**
   * The default table for exandedNameID lookups.
   */
  private ExpandedNameTable m_expandedNameTable =
    new ExpandedNameTable();

  /**
   * Constructor DTMManagerDefault
   *
   */
  public DTMManagerDefault(){}


  /**
   * Get an instance of a DTM, loaded with the content from the
   * specified source.  If the unique flag is true, a new instance will
   * always be returned.  Otherwise it is up to the DTMManager to return a
   * new instance or an instance that it already created and may be being used
   * by someone else.
   *
   * A bit of magic in this implementation: If the source is null, unique is true,
   * and incremental and doIndexing are both false, we return an instance of
   * SAX2RTFDTM, which see.
   *
   * (I think more parameters will need to be added for error handling, and entity
   * resolution, and more explicit control of the RTF situation).
   *
   * @param source the specification of the source object.
   * @param unique true if the returned DTM must be unique, probably because it
   * is going to be mutated.
   * @param whiteSpaceFilter Enables filtering of whitespace nodes, and may
   *                         be null.
   * @param incremental true if the DTM should be built incrementally, if
   *                    possible.
   * @param doIndexing true if the caller considers it worth it to use
   *                   indexing schemes.
   *
   * @return a non-null DTM reference.
   */
  synchronized public DTM getDTM(Source source, boolean unique,
                                 DTMWSFilter whiteSpaceFilter,
                                 boolean incremental, boolean doIndexing)
  {

    if(DEBUG && null != source)
      System.out.println("Starting "+
                         (unique ? "UNIQUE" : "shared")+
                         " source: "+source.getSystemId()
                         );

    XMLStringFactory xstringFactory = m_xsf;
    int dtmPos = getFirstFreeDTMID();
    int documentID = dtmPos << IDENT_DTM_NODE_BITS;

    if ((null != source) && source instanceof DOMSource)
    {
      DOM2DTM dtm = new DOM2DTM(this, (DOMSource) source, documentID,
                                whiteSpaceFilter, xstringFactory, doIndexing);

      addDTM(dtm, dtmPos, 0);

      //      if (DUMPTREE)
      //      {
      //        dtm.dumpDTM();
      //      }

      return dtm;
    }
    else
    {
      boolean isSAXSource = (null != source)
        ? (source instanceof SAXSource) : true;
      boolean isStreamSource = (null != source)
        ? (source instanceof StreamSource) : false;

      if (isSAXSource || isStreamSource) {
        XMLReader reader = null;
        SAX2DTM dtm;

        try {
          InputSource xmlSource;

          if (null == source) {
            xmlSource = null;
          } else {
            reader = getXMLReader(source);
            xmlSource = SAXSource.sourceToInputSource(source);

            String urlOfSource = xmlSource.getSystemId();

            if (null != urlOfSource) {
              try {
                urlOfSource = SystemIDResolver.getAbsoluteURI(urlOfSource);
              } catch (Exception e) {
                // %REVIEW% Is there a better way to send a warning?
                System.err.println("Can not absolutize URL: " + urlOfSource);
              }

              xmlSource.setSystemId(urlOfSource);
            }
          }

          if (source==null && unique && !incremental && !doIndexing) {
            // Special case to support RTF construction into shared DTM.
            // It should actually still work for other uses,
            // but may be slightly deoptimized relative to the base
            // to allow it to deal with carrying multiple documents.
            //
            // %REVIEW% This is a sloppy way to request this mode;
            // we need to consider architectural improvements.
            dtm = new SAX2RTFDTM(this, source, documentID, whiteSpaceFilter,
                                 xstringFactory, doIndexing);
          }
          /**************************************************************
          // EXPERIMENTAL 3/22/02
          else if(JKESS_XNI_EXPERIMENT && m_incremental) {
            dtm = new XNI2DTM(this, source, documentID, whiteSpaceFilter,
                              xstringFactory, doIndexing);
          }
          **************************************************************/
          // Create the basic SAX2DTM.
          else {
            dtm = new SAX2DTM(this, source, documentID, whiteSpaceFilter,
                              xstringFactory, doIndexing);
          }

          // Go ahead and add the DTM to the lookup table.  This needs to be
          // done before any parsing occurs. Note offset 0, since we've just
          // created a new DTM.
          addDTM(dtm, dtmPos, 0);


          boolean haveXercesParser =
                     (null != reader)
                     && (reader.getClass()
                               .getName()
                               .equals("com.sun.org.apache.xerces.internal.parsers.SAXParser") );

          if (haveXercesParser) {
            incremental = true;  // No matter what.  %REVIEW%
          }

          // If the reader is null, but they still requested an incremental
          // build, then we still want to set up the IncrementalSAXSource stuff.
          if (m_incremental && incremental
               /* || ((null == reader) && incremental) */) {
            IncrementalSAXSource coParser=null;

            if (haveXercesParser) {
              // IncrementalSAXSource_Xerces to avoid threading.
              try {
                coParser = new com.sun.org.apache.xml.internal.dtm.ref.IncrementalSAXSource_Xerces();
              }  catch( Exception ex ) {
                ex.printStackTrace();
                coParser=null;
              }
            }

            if (coParser==null ) {
              // Create a IncrementalSAXSource to run on the secondary thread.
              if (null == reader) {
                coParser = new IncrementalSAXSource_Filter();
              } else {
                IncrementalSAXSource_Filter filter =
                         new IncrementalSAXSource_Filter();
                filter.setXMLReader(reader);
                coParser=filter;
              }
            }


            /**************************************************************
            // EXPERIMENTAL 3/22/02
            if (JKESS_XNI_EXPERIMENT && m_incremental &&
                  dtm instanceof XNI2DTM &&
                  coParser instanceof IncrementalSAXSource_Xerces) {
                com.sun.org.apache.xerces.internal.xni.parser.XMLPullParserConfiguration xpc=
                      ((IncrementalSAXSource_Xerces)coParser)
                                           .getXNIParserConfiguration();
              if (xpc!=null) {
                // Bypass SAX; listen to the XNI stream
                ((XNI2DTM)dtm).setIncrementalXNISource(xpc);
              } else {
                  // Listen to the SAX stream (will fail, diagnostically...)
                dtm.setIncrementalSAXSource(coParser);
              }
            } else
            ***************************************************************/

            // Have the DTM set itself up as IncrementalSAXSource's listener.
            dtm.setIncrementalSAXSource(coParser);

            if (null == xmlSource) {

              // Then the user will construct it themselves.
              return dtm;
            }

            if (null == reader.getErrorHandler()) {
              reader.setErrorHandler(dtm);
            }
            reader.setDTDHandler(dtm);

            try {
              // Launch parsing coroutine.  Launches a second thread,
              // if we're using IncrementalSAXSource.filter().

              coParser.startParse(xmlSource);
            } catch (RuntimeException re) {

              dtm.clearCoRoutine();

              throw re;
            } catch (Exception e) {

              dtm.clearCoRoutine();

              throw new com.sun.org.apache.xml.internal.utils.WrappedRuntimeException(e);
            }
          } else {
            if (null == reader) {

              // Then the user will construct it themselves.
              return dtm;
            }

            // not incremental
            reader.setContentHandler(dtm);
            reader.setDTDHandler(dtm);
            if (null == reader.getErrorHandler()) {
              reader.setErrorHandler(dtm);
            }

            try {
              reader.setProperty(
                               "http://xml.org/sax/properties/lexical-handler",
                               dtm);
            } catch (SAXNotRecognizedException e){}
              catch (SAXNotSupportedException e){}

            try {
              reader.parse(xmlSource);
            } catch (RuntimeException re) {
              dtm.clearCoRoutine();

              throw re;
            } catch (Exception e) {
              dtm.clearCoRoutine();

              throw new com.sun.org.apache.xml.internal.utils.WrappedRuntimeException(e);
            }
          }

          if (DUMPTREE) {
            System.out.println("Dumping SAX2DOM");
            dtm.dumpDTM(System.err);
          }

          return dtm;
        } finally {
          // Reset the ContentHandler, DTDHandler, ErrorHandler to the DefaultHandler
          // after creating the DTM.
          if (reader != null && !(m_incremental && incremental)) {
            reader.setContentHandler(m_defaultHandler);
            reader.setDTDHandler(m_defaultHandler);
            reader.setErrorHandler(m_defaultHandler);

            // Reset the LexicalHandler to null after creating the DTM.
            try {
              reader.setProperty("http://xml.org/sax/properties/lexical-handler", null);
            }
            catch (Exception e) {}
          }
          releaseXMLReader(reader);
        }
      } else {

        // It should have been handled by a derived class or the caller
        // made a mistake.
        throw new DTMException(XMLMessages.createXMLMessage(XMLErrorResources.ER_NOT_SUPPORTED, new Object[]{source})); //"Not supported: " + source);
      }
    }
  }

  /**
   * Given a W3C DOM node, try and return a DTM handle.
   * Note: calling this may be non-optimal, and there is no guarantee that
   * the node will be found in any particular DTM.
   *
   * @param node Non-null reference to a DOM node.
   *
   * @return a valid DTM handle.
   */
  synchronized public int getDTMHandleFromNode(org.w3c.dom.Node node)
  {
    if(null == node)
      throw new IllegalArgumentException(XMLMessages.createXMLMessage(XMLErrorResources.ER_NODE_NON_NULL, null)); //"node must be non-null for getDTMHandleFromNode!");

    if (node instanceof com.sun.org.apache.xml.internal.dtm.ref.DTMNodeProxy)
      return ((com.sun.org.apache.xml.internal.dtm.ref.DTMNodeProxy) node).getDTMNodeNumber();

    else
    {
      // Find the DOM2DTMs wrapped around this Document (if any)
      // and check whether they contain the Node in question.
      //
      // NOTE that since a DOM2DTM may represent a subtree rather
      // than a full document, we have to be prepared to check more
      // than one -- and there is no guarantee that we will find
      // one that contains ancestors or siblings of the node we're
      // seeking.
      //
      // %REVIEW% We could search for the one which contains this
      // node at the deepest level, and thus covers the widest
      // subtree, but that's going to entail additional work
      // checking more DTMs... and getHandleOfNode is not a
      // cheap operation in most implementations.
                        //
                        // TODO: %REVIEW% If overflow addressing, we may recheck a DTM
                        // already examined. Ouch. But with the increased number of DTMs,
                        // scanning back to check this is painful.
                        // POSSIBLE SOLUTIONS:
                        //   Generate a list of _unique_ DTM objects?
                        //   Have each DTM cache last DOM node search?
                        int max = m_dtms.length;
      for(int i = 0; i < max; i++)
        {
          DTM thisDTM=m_dtms[i];
          if((null != thisDTM) && thisDTM instanceof DOM2DTM)
          {
            int handle=((DOM2DTM)thisDTM).getHandleOfNode(node);
            if(handle!=DTM.NULL) return handle;
          }
         }

                        // Not found; generate a new DTM.
                        //
                        // %REVIEW% Is this really desirable, or should we return null
                        // and make folks explicitly instantiate from a DOMSource? The
                        // latter is more work but gives the caller the opportunity to
                        // explicitly add the DTM to a DTMManager... and thus to know when
                        // it can be discarded again, which is something we need to pay much
                        // more attention to. (Especially since only DTMs which are assigned
                        // to a manager can use the overflow addressing scheme.)
                        //
                        // %BUG% If the source node was a DOM2DTM$defaultNamespaceDeclarationNode
                        // and the DTM wasn't registered with this DTMManager, we will create
                        // a new DTM and _still_ not be able to find the node (since it will
                        // be resynthesized). Another reason to push hard on making all DTMs
                        // be managed DTMs.

                        // Since the real root of our tree may be a DocumentFragment, we need to
      // use getParent to find the root, instead of getOwnerDocument.  Otherwise
      // DOM2DTM#getHandleOfNode will be very unhappy.
      Node root = node;
      Node p = (root.getNodeType() == Node.ATTRIBUTE_NODE) ? ((org.w3c.dom.Attr)root).getOwnerElement() : root.getParentNode();
      for (; p != null; p = p.getParentNode())
      {
        root = p;
      }

      DOM2DTM dtm = (DOM2DTM) getDTM(new javax.xml.transform.dom.DOMSource(root),
                                                                                                                                                 false, null, true, true);

      int handle;

      if(node instanceof com.sun.org.apache.xml.internal.dtm.ref.dom2dtm.DOM2DTMdefaultNamespaceDeclarationNode)
      {
                                // Can't return the same node since it's unique to a specific DTM,
                                // but can return the equivalent node -- find the corresponding
                                // Document Element, then ask it for the xml: namespace decl.
                                handle=dtm.getHandleOfNode(((org.w3c.dom.Attr)node).getOwnerElement());
                                handle=dtm.getAttributeNode(handle,node.getNamespaceURI(),node.getLocalName());
      }
      else
                                handle = dtm.getHandleOfNode(node);

      if(DTM.NULL == handle)
        throw new RuntimeException(XMLMessages.createXMLMessage(XMLErrorResources.ER_COULD_NOT_RESOLVE_NODE, null)); //"Could not resolve the node to a handle!");

      return handle;
    }
  }

  /**
   * This method returns the SAX2 parser to use with the InputSource
   * obtained from this URI.
   * It may return null if any SAX2-conformant XML parser can be used,
   * or if getInputSource() will also return null. The parser must
   * be free for use (i.e., not currently in use for another parse().
   * After use of the parser is completed, the releaseXMLReader(XMLReader)
   * must be called.
   *
   * @param inputSource The value returned from the URIResolver.
   * @return  a SAX2 XMLReader to use to resolve the inputSource argument.
   *
   * @return non-null XMLReader reference ready to parse.
   */
  synchronized public XMLReader getXMLReader(Source inputSource)
  {

    try
    {
      XMLReader reader = (inputSource instanceof SAXSource)
                         ? ((SAXSource) inputSource).getXMLReader() : null;

      // If user did not supply a reader, ask for one from the reader manager
      if (null == reader) {
        if (m_readerManager == null) {
            m_readerManager = XMLReaderManager.getInstance(super.overrideDefaultParser());
        }

        reader = m_readerManager.getXMLReader();
      }

      return reader;

    } catch (SAXException se) {
      throw new DTMException(se.getMessage(), se);
    }
  }

  /**
   * Indicates that the XMLReader object is no longer in use for the transform.
   *
   * Note that the getXMLReader method may return an XMLReader that was
   * specified on the SAXSource object by the application code.  Such a
   * reader should still be passed to releaseXMLReader, but the reader manager
   * will only re-use XMLReaders that it created.
   *
   * @param reader The XMLReader to be released.
   */
  synchronized public void releaseXMLReader(XMLReader reader) {
    if (m_readerManager != null) {
      m_readerManager.releaseXMLReader(reader);
    }
  }

  /**
   * Return the DTM object containing a representation of this node.
   *
   * @param nodeHandle DTM Handle indicating which node to retrieve
   *
   * @return a reference to the DTM object containing this node.
   */
  synchronized public DTM getDTM(int nodeHandle)
  {
    try
    {
      // Performance critical function.
      return m_dtms[nodeHandle >>> IDENT_DTM_NODE_BITS];
    }
    catch(java.lang.ArrayIndexOutOfBoundsException e)
    {
      if(nodeHandle==DTM.NULL)
                                return null;            // Accept as a special case.
      else
                                throw e;                // Programming error; want to know about it.
    }
  }

  /**
   * Given a DTM, find the ID number in the DTM tables which addresses
   * the start of the document. If overflow addressing is in use, other
   * DTM IDs may also be assigned to this DTM.
   *
   * @param dtm The DTM which (hopefully) contains this node.
   *
   * @return The DTM ID (as the high bits of a NodeHandle, not as our
   * internal index), or -1 if the DTM doesn't belong to this manager.
   */
  synchronized public int getDTMIdentity(DTM dtm)
  {
        // Shortcut using DTMDefaultBase's extension hooks
        // %REVIEW% Should the lookup be part of the basic DTM API?
        if(dtm instanceof DTMDefaultBase)
        {
                DTMDefaultBase dtmdb=(DTMDefaultBase)dtm;
                if(dtmdb.getManager()==this)
                        return dtmdb.getDTMIDs().elementAt(0);
                else
                        return -1;
        }

    int n = m_dtms.length;

    for (int i = 0; i < n; i++)
    {
      DTM tdtm = m_dtms[i];

      if (tdtm == dtm && m_dtm_offsets[i]==0)
        return i << IDENT_DTM_NODE_BITS;
    }

    return -1;
  }

  /**
   * Release the DTMManager's reference(s) to a DTM, making it unmanaged.
   * This is typically done as part of returning the DTM to the heap after
   * we're done with it.
   *
   * @param dtm the DTM to be released.
   *
   * @param shouldHardDelete If false, this call is a suggestion rather than an
   * order, and we may not actually release the DTM. This is intended to
   * support intelligent caching of documents... which is not implemented
   * in this version of the DTM manager.
   *
   * @return true if the DTM was released, false if shouldHardDelete was set
   * and we decided not to.
   */
  synchronized public boolean release(DTM dtm, boolean shouldHardDelete)
  {
    if(DEBUG)
    {
      System.out.println("Releasing "+
                         (shouldHardDelete ? "HARD" : "soft")+
                         " dtm="+
                         // Following shouldn't need a nodeHandle, but does...
                         // and doesn't seem to report the intended value
                         dtm.getDocumentBaseURI()
                         );
    }

    if (dtm instanceof SAX2DTM)
    {
      ((SAX2DTM) dtm).clearCoRoutine();
    }

                // Multiple DTM IDs may be assigned to a single DTM.
                // The Right Answer is to ask which (if it supports
                // extension, the DTM will need a list anyway). The
                // Wrong Answer, applied if the DTM can't help us,
                // is to linearly search them all; this may be very
                // painful.
                //
                // %REVIEW% Should the lookup move up into the basic DTM API?
                if(dtm instanceof DTMDefaultBase)
                {
                        com.sun.org.apache.xml.internal.utils.SuballocatedIntVector ids=((DTMDefaultBase)dtm).getDTMIDs();
                        for(int i=ids.size()-1;i>=0;--i)
                                m_dtms[ids.elementAt(i)>>>DTMManager.IDENT_DTM_NODE_BITS]=null;
                }
                else
                {
                        int i = getDTMIdentity(dtm);
                    if (i >= 0)
                        {
                                m_dtms[i >>> DTMManager.IDENT_DTM_NODE_BITS] = null;
                        }
                }

    dtm.documentRelease();
    return true;
  }

  /**
   * Method createDocumentFragment
   *
   *
   * NEEDSDOC (createDocumentFragment) @return
   */
  synchronized public DTM createDocumentFragment()
  {

    try
    {
      DocumentBuilderFactory dbf = JdkXmlUtils.getDOMFactory(super.overrideDefaultParser());

      DocumentBuilder db = dbf.newDocumentBuilder();
      Document doc = db.newDocument();
      Node df = doc.createDocumentFragment();

      return getDTM(new DOMSource(df), true, null, false, false);
    }
    catch (Exception e)
    {
      throw new DTMException(e);
    }
  }

  /**
   * NEEDSDOC Method createDTMIterator
   *
   *
   * NEEDSDOC @param whatToShow
   * NEEDSDOC @param filter
   * NEEDSDOC @param entityReferenceExpansion
   *
   * NEEDSDOC (createDTMIterator) @return
   */
  synchronized public DTMIterator createDTMIterator(int whatToShow, DTMFilter filter,
                                       boolean entityReferenceExpansion)
  {

    /** @todo: implement this com.sun.org.apache.xml.internal.dtm.DTMManager abstract method */
    return null;
  }

  /**
   * NEEDSDOC Method createDTMIterator
   *
   *
   * NEEDSDOC @param xpathString
   * NEEDSDOC @param presolver
   *
   * NEEDSDOC (createDTMIterator) @return
   */
  synchronized public DTMIterator createDTMIterator(String xpathString,
                                       PrefixResolver presolver)
  {

    /** @todo: implement this com.sun.org.apache.xml.internal.dtm.DTMManager abstract method */
    return null;
  }

  /**
   * NEEDSDOC Method createDTMIterator
   *
   *
   * NEEDSDOC @param node
   *
   * NEEDSDOC (createDTMIterator) @return
   */
  synchronized public DTMIterator createDTMIterator(int node)
  {

    /** @todo: implement this com.sun.org.apache.xml.internal.dtm.DTMManager abstract method */
    return null;
  }

  /**
   * NEEDSDOC Method createDTMIterator
   *
   *
   * NEEDSDOC @param xpathCompiler
   * NEEDSDOC @param pos
   *
   * NEEDSDOC (createDTMIterator) @return
   */
  synchronized public DTMIterator createDTMIterator(Object xpathCompiler, int pos)
  {

    /** @todo: implement this com.sun.org.apache.xml.internal.dtm.DTMManager abstract method */
    return null;
  }

  /**
   * return the expanded name table.
   *
   * NEEDSDOC @param dtm
   *
   * NEEDSDOC ($objectName$) @return
   */
  public ExpandedNameTable getExpandedNameTable(DTM dtm)
  {
    return m_expandedNameTable;
  }
}<|MERGE_RESOLUTION|>--- conflicted
+++ resolved
@@ -1,10 +1,5 @@
 /*
-<<<<<<< HEAD
  * Copyright (c) 2011, 2017, Oracle and/or its affiliates. All rights reserved.
- * @LastModified: Nov 2017
-=======
- * Copyright (c) 2017, Oracle and/or its affiliates. All rights reserved.
->>>>>>> 46c4af28
  */
 /*
  * Licensed to the Apache Software Foundation (ASF) under one or more
